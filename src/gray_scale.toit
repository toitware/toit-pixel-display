// Copyright (C) 2021 Toitware ApS. All rights reserved.
// Use of this source code is governed by an MIT-style license that can be
// found in the LICENSE file.

/**
Classes useful for $GrayScalePixelDisplay.
For use with monochrome displays with many tones of gray.
*/

import bitmap show *
import font show Font
import icons show Icon
import .pixel_display show GrayScalePixelDisplay  // For the doc comment.
import .texture
import .one_byte

WHITE ::= 255
LIGHT_GRAY ::= 170
DARK_GRAY ::= 85
BLACK ::= 0

// The canvas contains a ByteArray.
// Initially all pixels have the 0 color.
class Canvas extends OneByteCanvas_:
  constructor width/int height/int:
    super width height

  /**
  Creates a blank texture with the same dimensions as this one.
  */
  create_similar:
    return Canvas width height

class InfiniteBackground extends OneByteInfiniteBackground_:
  constructor color/int:
    super color

class FilledRectangle extends OneByteFilledRectangle_:
  constructor color/int x/int y/int w/int h/int transform/Transform:
    super color x y w h transform

  /// A line from x1,y1 to x2,y2.  The line must be horizontal or vertical.
  constructor.line color x1/int y1/int x2/int y2/int transform/Transform:
    return FilledRectangle_.line_ x1 y1 x2 y2: | x y w h |
      FilledRectangle color x y w h transform

class TextTexture extends OneByteTextTexture_:
  /**
  The coordinates given here to the constructor (and move_to) are the bottom
    left of the first letter in the string (for left alignment).  Once the
    string has been rotated and aligned, and overhanging letter shapes have
    been taken into account, the top left of the bounding box (properties $x,
    $y, inherited from $SizedTexture) reflects the actual top left position
    in the coordinate system of the transform.  In the coordinates of the
    display the getters $display_x, $display_y, $display_w and $display_h
    are available.
  */
  constructor text_x/int text_y/int transform/Transform alignment/int text/string font color/int:
    super text_x text_y transform alignment text font color

class IconTexture extends TextTexture:
  constructor icon_x/int icon_y/int transform/Transform alignment/int icon/Icon font/Font color/int:
    super icon_x icon_y transform alignment icon.stringify icon.font_ color

  icon= new_icon/Icon -> none:
    text = new_icon.stringify
    font = new_icon.font_

/**
A texture that contains an uncompressed 2-color image.  Initially all pixels
  are transparent, but pixels can be given the color with $set_pixel.
*/
class BitmapTexture extends OneByteBitmapTexture_:
  constructor x/int y/int w/int h/int transform/Transform color/int:
    super x y w h transform color

/**
A two color bitmap texture where foreground and background pixels in the
  texture are both drawn.
Initially all pixels have the background color.
Use $set_pixel to paint with the foreground, and $clear_pixel to paint with
  the background.
*/
<<<<<<< HEAD
class OpaqueBitmapTexture extends OneByteOpaqueBitmapTexture_:
  constructor x/int y/int w/int h/int transform/Transform foreground_color/int background_color/int:
    super x y w h transform foreground_color background_color
=======
class OpaqueBitmapTexture extends BitmapTexture:
  background_color_ := 0

  constructor x/int y/int w/int h/int transform/Transform foreground_color/int .background_color_:
    super x y w h transform foreground_color

  write2_ win_x win_y canvas:
    transform_.xywh x_ y_ w_ h_: | x2 y2 w2 h2 |
      x := x2 - win_x
      y := y2 - win_y
      bytemap_rectangle x y background_color_ w2 h2 canvas.pixels_ canvas.width
    super win_x win_y canvas  // Draw foreground.

// A texture backed by a P4 (binary two-level) PBM file.  The white areas
// (zeros) are rendered transparent and the black areas (ones) are rendered in
// an arbitrary color.
class PbmTexture extends BitmapTexture_:
  width_ := 0
  height_ := 0
  color_ := 0
  bytes_ := ?

  // The byte array passed in must be a valid binary-mode (P4) PBM file.
  // If $bytes is a literal containing constants then it is used directly
  //   from flash.  However if the pixel drawing methods on this are used then
  //   $bytes is moved to RAM and modified.  This could cause an out-of-memory
  //   on very large PBM files.
  constructor x/int y/int transform/Transform .color_/int bytes/ByteArray:
    parser := PbmParser_ bytes
    parser.parse_
    bytes_ = bytes[parser.image_data_offset..]
    super.no_allocate_ x y parser.width parser.height transform

  draw_ bx by orientation canvas:
    bitmap_draw_bitmap bx by color_ orientation bytes_ 0 w canvas.pixels_ canvas.width true

/**
A rectangular pixmap that can be drawn in any of 4 orientations on a canvas.
*/
class PixmapTexture extends PixmapTexture_:
  bytes_/ByteArray
  palette_/ByteArray ::= #[]
  transparency_/bool

  /**
  Creates a pixmap. All pixels are initially transparent.
  */
  constructor x/int y/int w/int h/int transform/Transform:
    transparency_ = true
    bytes_ = ByteArray w * h: 42
    super x y w h transform

  /**
  Creates a pixmap with the given pixels.  No transparency is supported.
  The pixel byte array should have the size $w * $h.
  */
  constructor x/int y/int w/int h/int transform/Transform .bytes_:
    if bytes_.size != w * h: throw "INVALID_ARGUMENT"
    transparency_ = false
    super x y w h transform

  /**
  Returns the brightness value of the gray shade at the given coordinates.
  Returns -1 if the pixel is transparent at that coordinate.
  */
  get_pixel x/int y/int -> int:
    result := bytes_[x + y * w]
    if not transparency_:
      return result
    return result == 42 ? -1 : result

  /**
  Sets the brightness value of the gray shade at the given coordinates
    between 0 and 255.
  Setting the brightness to -1 makes the pixel transparent for a pixmap
    that supports transparency.  For transparency-supporting pixmaps,
    one value cannot be set because it is reserved, so if you set the
    pixel to a brightness of 42 it will silently use 41 instead.
  */
  set_pixel x/int y/int brightness/int -> none:
    if not transparency_:
      if brightness == 42:
        brightness = 41
      else if brightness == -1:
        brightness = 42
    if not 0 <= brightness <= 0xff: throw "Invalid pixel"
    bytes_[x + y * w] = brightness

  /**
  Sets a pixel to transparent.
  This instance must have been created with transparency.
  */
  clear_pixel x/int y/int -> none:
    if not transparency_: throw "No transparency"
    set_pixel x y 42

  /**
  Sets the brightness value of the gray shade on the entire pixmap
    between 0 and 255.
  Setting the brightness to -1 makes the pixmap transparent for a pixmap
    that supports transparency.  For transparency-supporting pixmaps,
    one value cannot be set because it is reserved, so if you set the
    pixmap to a brightness of 42 it will silently use 41 instead.
  */
  set_all_pixels brightness/int -> none:
    if not transparency_:
      if brightness == 42:
        brightness = 41
      else if brightness == -1:
        brightness = 42
    if not 0 <= brightness <= 0xff: throw "Invalid pixel"
    bitmap_zap bytes_ brightness

  /**
  Sets all pixels to transparent.
  This instance must have been created with transparency.
  */
  clear_all_pixels -> none:
    if not transparency_: throw "No transparency"
    bitmap_zap bytes_ 42

  draw_ bx by orientation canvas:
    if transparency_:
      bitmap_draw_bytemap bx by 42 orientation bytes_ w palette_ canvas.pixels_ canvas.width
    else:
      bitmap_draw_bytemap bx by -1 orientation bytes_ w palette_ canvas.pixels_ canvas.width

class BarCodeEan13 extends BarCodeEan13_:
  constructor code/string x/int y/int transform/Transform:
    super code x y transform

  white_square_ x y w h canvas:
    white ::= 0xff
    bytemap_rectangle x y white w h canvas.pixels_ canvas.width

  digit_ digit x y canvas orientation -> none:
    if digit == "": return
    black ::= 0
    bytemap_draw_text x y black orientation digit sans10_ canvas.pixels_ canvas.width

  block_ x y width height canvas:
    black ::= 0
    bytemap_rectangle x y black width height canvas.pixels_ canvas.width
>>>>>>> 1cfad02f

/**
A texture backed by a P4 (binary two-level) PBM file.
The white areas (zeros) are rendered transparent and the black areas
  (ones) are rendered in an arbitrary color.
*/
class PbmTexture extends OneBytePbmTexture_:
  /**
  The byte array passed in must be a valid binary-mode (P4) PBM file.
  If $bytes is a literal containing constants then it is used directly
    from flash.  However if the pixel drawing methods on this are used then
    $bytes is moved to RAM and modified.  This could cause an out-of-memory
    on very large PBM files.
  */
  constructor x/int y/int transform/Transform color/int bytes/ByteArray:
    super x y transform color bytes

class BarCodeEan13 extends OneByteBarCodeEan13_:
  constructor code/string x/int y/int transform/Transform:
    super code x y transform

  white_ -> int: return 0xff
  black_ -> int: return 0

class SimpleWindow extends OneByteSimpleWindow_:
  /**
   * A rectangular window with a fixed width colored border.  The border is
   * subtracted from the visible area inside the window.
   */
  constructor x y w h transform border_width border_color/int background_color/int:
    super x y w h transform border_width border_color background_color

class RoundedCornerWindow extends OneByteRoundedCornerWindow_:
  constructor x y w h transform corner_radius background_color/int:
    super x y w h transform corner_radius background_color

  set_opacity_ x y opacity map map_width --frame/bool:
    assert: not frame
    if 0 <= x < map_width:
      y_offset := y * map_width
      if 0 <= y_offset < map.size:
        map[x + y_offset] = opacity

class DropShadowWindow extends DropShadowWindow_:
  background_color := ?
  max_shadow_opacity_ := ?

  constructor x y w h transform .background_color --corner_radius=5 --blur_radius=5 --drop_distance_x=10 --drop_distance_y=10 --shadow_opacity_percent=25:
    max_shadow_opacity_ = (shadow_opacity_percent * 2.5500001).to_int
    super x y w h transform corner_radius blur_radius drop_distance_x drop_distance_y

  make_alpha_map_ canvas padding:
    return ByteArray (canvas.width + padding) * (canvas.height + padding)

  make_opaque_ x y w h map map_width --frame/bool:
    bytemap_rectangle x y (frame ? max_shadow_opacity_ : 255) w h map map_width

  set_opacity_ x y opacity map map_width --frame/bool:
    if 0 <= x < map_width:
      y_offset := y * map_width
      if 0 <= y_offset < map.size:
        if frame:
          map[x + y_offset] = (opacity * max_shadow_opacity_) >> 8
        else:
          map[x + y_offset] = opacity

  draw_background win_x win_y canvas:
    bytemap_zap canvas.pixels_ background_color

  draw_frame win_x win_y canvas:
    bytemap_zap canvas.pixels_ 0<|MERGE_RESOLUTION|>--- conflicted
+++ resolved
@@ -81,46 +81,9 @@
 Use $set_pixel to paint with the foreground, and $clear_pixel to paint with
   the background.
 */
-<<<<<<< HEAD
 class OpaqueBitmapTexture extends OneByteOpaqueBitmapTexture_:
   constructor x/int y/int w/int h/int transform/Transform foreground_color/int background_color/int:
     super x y w h transform foreground_color background_color
-=======
-class OpaqueBitmapTexture extends BitmapTexture:
-  background_color_ := 0
-
-  constructor x/int y/int w/int h/int transform/Transform foreground_color/int .background_color_:
-    super x y w h transform foreground_color
-
-  write2_ win_x win_y canvas:
-    transform_.xywh x_ y_ w_ h_: | x2 y2 w2 h2 |
-      x := x2 - win_x
-      y := y2 - win_y
-      bytemap_rectangle x y background_color_ w2 h2 canvas.pixels_ canvas.width
-    super win_x win_y canvas  // Draw foreground.
-
-// A texture backed by a P4 (binary two-level) PBM file.  The white areas
-// (zeros) are rendered transparent and the black areas (ones) are rendered in
-// an arbitrary color.
-class PbmTexture extends BitmapTexture_:
-  width_ := 0
-  height_ := 0
-  color_ := 0
-  bytes_ := ?
-
-  // The byte array passed in must be a valid binary-mode (P4) PBM file.
-  // If $bytes is a literal containing constants then it is used directly
-  //   from flash.  However if the pixel drawing methods on this are used then
-  //   $bytes is moved to RAM and modified.  This could cause an out-of-memory
-  //   on very large PBM files.
-  constructor x/int y/int transform/Transform .color_/int bytes/ByteArray:
-    parser := PbmParser_ bytes
-    parser.parse_
-    bytes_ = bytes[parser.image_data_offset..]
-    super.no_allocate_ x y parser.width parser.height transform
-
-  draw_ bx by orientation canvas:
-    bitmap_draw_bitmap bx by color_ orientation bytes_ 0 w canvas.pixels_ canvas.width true
 
 /**
 A rectangular pixmap that can be drawn in any of 4 orientations on a canvas.
@@ -213,24 +176,6 @@
     else:
       bitmap_draw_bytemap bx by -1 orientation bytes_ w palette_ canvas.pixels_ canvas.width
 
-class BarCodeEan13 extends BarCodeEan13_:
-  constructor code/string x/int y/int transform/Transform:
-    super code x y transform
-
-  white_square_ x y w h canvas:
-    white ::= 0xff
-    bytemap_rectangle x y white w h canvas.pixels_ canvas.width
-
-  digit_ digit x y canvas orientation -> none:
-    if digit == "": return
-    black ::= 0
-    bytemap_draw_text x y black orientation digit sans10_ canvas.pixels_ canvas.width
-
-  block_ x y width height canvas:
-    black ::= 0
-    bytemap_rectangle x y black width height canvas.pixels_ canvas.width
->>>>>>> 1cfad02f
-
 /**
 A texture backed by a P4 (binary two-level) PBM file.
 The white areas (zeros) are rendered transparent and the black areas
