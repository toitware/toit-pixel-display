// Copyright (C) 2020 Toitware ApS.
// Use of this source code is governed by a Zero-Clause BSD license that can
// be found in the TESTS_LICENSE file.

import expect show *

import bitmap show *
import crypto.sha1 as crypto
import font show *
import pixel_display.histogram show *
import pixel_display.texture show *

import pixel_display.four_gray
import pixel_display.two_bit_texture as two_bit
import pixel_display.three_color
import pixel_display.true_color
import pixel_display.two_color

THREE_COLOR ::= 0
TWO_COLOR ::= 1
FOUR_GRAY ::= 2
TRUE_COLOR ::= 3
VERSIONS := 4

skip_version version/int -> bool:
  if bitmap_primitives_present and version < TRUE_COLOR:
    return false
  if bytemap_primitives_present and version == TRUE_COLOR:
    return false
  return true

main:
  feature_detect
  barcode_test
  test_simple_three_color
  test_simple_four_gray
  test_simple_two_color
  test_simple_true_color
  test_simple_scene
  test_with_transparency
  composite_test
  test_bounding_box

bitmap_primitives_present := true
bytemap_primitives_present := true

feature_detect:
  e := catch:
    ba := ByteArray 25
    bytemap_blur ba 5 2
  if e == "UNIMPLEMENTED":
    bytemap_primitives_present = false
  e = catch:
    ba := ByteArray 16
    bitmap_rectangle 0 0 0 1 1 ba 16
  if e == "UNIMPLEMENTED":
    bitmap_primitives_present = false

identity ::= Transform.identity

filled_rectangle_factory version color x y w h:
  if version == THREE_COLOR:
    return three_color.FilledRectangle color x y w h identity
  else if version == TWO_COLOR:
    return two_color.FilledRectangle color x y w h identity
  else if version == FOUR_GRAY:
    return four_gray.FilledRectangle color x y w h identity
  else:
    return true_color.FilledRectangle color x y w h identity

bitmap_texture_factory version x y orientation w h color:
  orientation_to_transform x y orientation: | x y transform |
    if version == THREE_COLOR:
      return three_color.BitmapTexture x y w h transform color
    else if version == TWO_COLOR:
      return two_color.BitmapTexture x y w h transform color
    else if version == FOUR_GRAY:
      return four_gray.BitmapTexture x y w h transform color
    else:
      return true_color.BitmapTexture x y w h transform color
  unreachable

opaque_bitmap_texture_factory version x y w h foreground background:
  if version == THREE_COLOR:
    return three_color.OpaqueBitmapTexture x y w h identity foreground background
  else if version == TWO_COLOR:
    return two_color.OpaqueBitmapTexture x y w h identity foreground background
  else if version == FOUR_GRAY:
    return four_gray.OpaqueBitmapTexture x y w h identity foreground background
  else:
    return true_color.OpaqueBitmapTexture x y w h identity foreground background

orientation_to_transform x y orientation [block]:
  transform := null
  if orientation == ORIENTATION_0:
    transform = identity
  else:
    transform = Transform.identity.translate x y
    x = 0
    y = 0
    if orientation == ORIENTATION_90:
      transform = transform.rotate_right
    else if orientation == ORIENTATION_180:
      transform = transform.rotate_right.rotate_right
    else if orientation == ORIENTATION_270:
      transform = transform.rotate_left
  block.call x y transform

text_texture_factory version x y orientation alignment text font color:
  orientation_to_transform x y orientation: | x y transform |
    if version == THREE_COLOR:
      return three_color.TextTexture x y transform alignment text font color
    else if version == TWO_COLOR:
      return two_color.TextTexture x y transform alignment text font color
    else if version == FOUR_GRAY:
      return four_gray.TextTexture x y transform alignment text font color
    else:
      return true_color.TextTexture x y transform alignment text font color
  unreachable

barcode_factory version code x y orientation:
  orientation_to_transform x y orientation: | x y transform |
    if version == THREE_COLOR:
      return three_color.BarCodeEan13 code x y transform
    else if version == TWO_COLOR:
      return two_color.BarCodeEan13 code x y transform
    else if version == FOUR_GRAY:
      return four_gray.BarCodeEan13 code x y transform
    else:
      return true_color.BarCodeEan13 code x y transform
  unreachable

histogram_factory version x y w h color orientation:
  orientation_to_transform x y orientation: | x y transform |
    texture := null
    reflected := (random 2) == 0 ? false : true
    if version == THREE_COLOR:
      texture = ThreeColorHistogram --x=x --y=y --width=w --height=h --transform=transform --scale=0.4 --color=color --reflected=reflected
    else if version == TWO_COLOR:
      texture = TwoColorHistogram --x=x --y=y --width=w --height=h --transform=transform --scale=0.4 --color=color --reflected=reflected
    else if version == FOUR_GRAY:
      texture = FourGrayHistogram --x=x --y=y --width=w --height=h --transform=transform --scale=0.4 --color=color --reflected=reflected
    else if version == TRUE_COLOR:
      texture = TrueColorHistogram --x=x --y=y --width=w --height=h --transform=transform --scale=0.4 --color=color --reflected=reflected
    40.repeat:
      texture.add (random 0 100) - 20
    return texture
  unreachable

canvas_factory version w h x y:
  result := ?
  if version == THREE_COLOR:
    result = three_color.Canvas w h
  else if version == TWO_COLOR:
    result = two_color.Canvas w h
  else if version == FOUR_GRAY:
<<<<<<< HEAD
    result = four_gray.Canvas w h
=======
    return two_bit.TwoBitCanvas_ w h x y
>>>>>>> 4dd9c64d
  else:
    result = true_color.Canvas w h
  result.x_offset_ = x
  result.y_offset_ = y
  return result

test_simple_three_color:
  red_bg := three_color.RED

  // A little 8x8 canvas to draw on.
  canvas := three_color.Canvas 8 8

  // Fill the canvas with red.
  canvas.set_all_pixels red_bg

  8.repeat: | x | 8.repeat: | y |
    expect (canvas.get_pixel_ x y) == three_color.RED

test_simple_four_gray:
  // A little 8x8 canvas to draw on.
<<<<<<< HEAD
  canvas := four_gray.Canvas 8 8
=======
  canvas := two_bit.TwoBitCanvas_ 8 8 0 0
>>>>>>> 4dd9c64d

  // Fill the canvas with light gray.
  canvas.set_all_pixels four_gray.LIGHT_GRAY

  8.repeat: | x | 8.repeat: | y |
    expect (canvas.get_pixel_ x y) == four_gray.LIGHT_GRAY

test_simple_two_color:
  // A little 8x8 canvas to draw on.
  canvas := two_color.Canvas 8 8

  8.repeat: | x | 8.repeat: | y |
    expect (canvas.get_pixel_ x y) == two_color.WHITE

  // Fill the canvas with black.
  canvas.set_all_pixels two_color.BLACK

  8.repeat: | x | 8.repeat: | y |
    expect (canvas.get_pixel_ x y) == two_color.BLACK

test_simple_true_color:
  bluish := true_color.get_rgb 0x12 0x34 0x56

  // A little 8x8 canvas to draw on.
  canvas := true_color.Canvas 8 8

  black := true_color.get_rgb 0 0 0

  8.repeat: | x | 8.repeat: | y |
    expect (canvas.get_pixel_ x y) == black

  // Fill the canvas with red.
  canvas.set_all_pixels bluish

  8.repeat: | x | 8.repeat: | y |
    expect (canvas.get_pixel_ x y) == bluish

test_simple_scene:
  // The scene has an 8x8 red square at 0, 0.
  VERSIONS.repeat: | version |
    if skip_version version: continue.repeat
    red_square := bitmap_texture_factory version 0 0 ORIENTATION_0 8 8 (get_red version)

    8.repeat: | x | 8.repeat: | y | red_square.set_pixel x y

    // Render the scene onto some canvases.
    8.repeat: | square_x | 8.repeat: | square_y |
      red_square.move_to square_x square_y
      // The canvas is always 8-aligned relative to the scene.
      3.repeat: | xi | 3.repeat: | yi |
        x := (xi - 1) * 8
        y := (yi - 1) * 8
        canvas := canvas_factory version 16 16 (x - 8) (y - 8)
        // The canvas is placed in various places and we render our scene onto it.
        red_square.write canvas
        // Check there is a red square on the canvas from 8-x,8-y to 16-x,16-y
        16.repeat: | x2 | 16.repeat: | y2 |
          if 8 - x + square_x <= x2 < 16 - x + square_x and 8 - y + square_y <= y2 < 16 - y + square_y:
            expect (canvas.get_pixel_ x2 y2) == (get_red version)
          else:
            expect (canvas.get_pixel_ x2 y2) == 0

hash := crypto.sha1 "Toitware!"

pseudo_random x:
  mod := hash.size << 3
  x %= mod
  if x < 0: x += mod
  return hash[x >> 3] & (1 << (x & 7)) != 0

test_with_transparency:
  if not bitmap_primitives_present: return
  // The scene has a noisy 8x8 image, initially at 0,0. Some pixels are black, others are transparent.
  prime_image := three_color.BitmapTexture 0 0 8 8 Transform.identity three_color.BLACK
  8.repeat: | x | 8.repeat: | y |
    if (pseudo_random y * 8 + x):
      prime_image.set_pixel x y
    else:
      prime_image.clear_pixel x y

  // The scene has a red circle, centered on 6,6, under the noisy 8x8 image.  Outside the circle is transparency.
  red_circle := three_color.BitmapTexture 0 0 12 16 Transform.identity three_color.RED
  12.repeat: | x | 16.repeat: | y |
    r2 := (x - 6) * (x - 6) + (y - 6) * (y - 6)
    if r2 > 36:
      red_circle.clear_pixel x y
    else:
      red_circle.set_pixel x y

  // Render the scene onto some canvases.
  8.repeat: | texture_x | 8.repeat: | texture_y |
    // The prime numbers illustration moves down to the right, and the red circle goes the other way.
    prime_image.move_to texture_x texture_y
    red_circle.move_to (8 - texture_x) (8 - texture_y)
    // The canvas is always 8-aligned relative to the scene.
    3.repeat: | xi | 3.repeat: | yi |
      x := (xi - 1) * 8
      y := (yi - 1) * 8
      canvas := three_color.Canvas 16 16  // Starts off white.
      canvas.x_offset_ = x
      canvas.y_offset_ = y
      // The canvas is placed in various places (8-aligned) and we render our scene onto it.
      red_circle.write canvas
      prime_image.write canvas

      // Check the scene rendered right onto the canvas.
      16.repeat: | x2 | 16.repeat: | y2 |
        scene_x := x2 + x
        scene_y := y2 + y
        prime_x := scene_x - texture_x
        prime_y := scene_y - texture_y
        if 0 <= prime_x < 8 and 0 <= prime_y < 8 and pseudo_random prime_y * 8 + prime_x:
          expect (canvas.get_pixel_ x2 y2) == three_color.BLACK
        else:
          circle_x := scene_x - 8 + texture_x
          circle_y := scene_y - 8 + texture_y
          if 0 <= circle_x < red_circle.w_ and 0 <= circle_y < red_circle.h_:
            if (red_circle.pixel_is_set circle_x circle_y):
              expect (canvas.get_pixel_ x2 y2) == three_color.RED
            else:
              expect (canvas.get_pixel_ x2 y2) == three_color.WHITE  // Initial color of canvas.

get_white version:
  if version == THREE_COLOR:
    return three_color.WHITE
  if version == TWO_COLOR:
    return two_color.WHITE
  if version == FOUR_GRAY:
    return four_gray.WHITE
  return true_color.get_rgb 0xff 0xff 0xff

get_black version:
  if version == THREE_COLOR:
    return three_color.BLACK
  if version == TWO_COLOR:
    return two_color.BLACK
  if version == FOUR_GRAY:
    return four_gray.BLACK
  return true_color.get_rgb 0 0 0

get_red version:
  if version == THREE_COLOR:
    return three_color.RED
  if version == TWO_COLOR:
    return two_color.BLACK  // No red on two-color
  if version == FOUR_GRAY:
    return four_gray.DARK_GRAY  // No red on four-gray
  return true_color.get_rgb 0xff 0 0

bullseye_get_color version x y:
  r2 := (x - 6.5) * (x - 6.5) + (y - 6.5) * (y - 6.5)
  if r2 < 42:
    if r2 < 11:
      return false   // Transparent in center
    else:
      return true    // Colored ring
  else:
    return false

get_j_pixel x y j_bitmap -> bool:
  if not 0 <= x < 16: return false
  if not 0 <= y < 16: return false
  return (j_bitmap[x + (y >> 3) * 16] & (1 << (y & 7))) != 0

composite_test:
  if not bitmap_primitives_present:
    return  // This test always uses bitmap_draw_text
  VERSIONS.repeat: | version |
    if skip_version version: continue.repeat

    red_dot := bitmap_texture_factory version 0 0 ORIENTATION_0 13 16 (get_red version)

    13.repeat: | x | 16.repeat: | y |
      if (bullseye_get_color version x y):
        red_dot.set_pixel x y
      else:
        red_dot.clear_pixel x y

    sans10 := Font.get "sans10"

    j_color := 0
    if version == TRUE_COLOR:
      j_color = true_color.get_rgb 4 5 6
    else:
      j_color = get_black version
    letter_j := text_texture_factory version 0 0 0 TEXT_TEXTURE_ALIGN_LEFT "j" sans10 j_color

    j_bitmap := ByteArray 32  // 16x16 bitmap.
    bitmap_draw_text 4 12 1 0 "j" sans10 j_bitmap 16

    set_random_seed "mustard"

    100.repeat:
      // Add a random colored box.
      box_w := random 3 17
      box_h := random 3 17
      box_color := random 0 [3, 2, 4, 0x1000000][version]
      box := filled_rectangle_factory version box_color 0 0 box_w box_h
      box_x := random -20 25
      box_y := random -20 25
      box.move_to box_x box_y

      // Move the red dot to a random place.
      rd_x := random -20 25
      rd_y := random -20 25
      red_dot.move_to rd_x rd_y

      // Move the letter j to a random place.
      j_x := random -20 25
      j_y := random -20 25
      letter_j.move_to j_x j_y

      // Stack them in a random order.
      order := random 0 6
      seq := null
      if order == 0:      seq = [red_dot, letter_j, box]
      else if order == 1: seq = [red_dot, box, letter_j]
      else if order == 2: seq = [box, letter_j, red_dot]
      else if order == 3: seq = [box, red_dot, letter_j]
      else if order == 4: seq = [letter_j, box, red_dot]
      else if order == 5: seq = [letter_j, red_dot, box]

      x_offset := (random 0 3) * 8
      y_offset := (random 0 3) * 8

      // Draw onto a window that is positioned at a random aligned place in the scene.
      canvas := canvas_factory version 24 24 x_offset y_offset

      seq[2].write canvas
      seq[1].write canvas
      seq[0].write canvas

      24.repeat: | x | 24.repeat: | y |
        actual_pixel := canvas.get_pixel_ x y
        scene_x := x + x_offset
        scene_y := y + y_offset
        done := false
        for idx := 0; not done; idx++:
          if idx >= seq.size:
            expect actual_pixel == 0
            done = true
          else if seq[idx] == red_dot:
            is_red := bullseye_get_color version scene_x - rd_x scene_y - rd_y
            if is_red:
              expect (get_red version) == actual_pixel
              done = true
          else if seq[idx] == box:
            in_x := box_x <= scene_x < box_x + box_w
            in_y := box_y <= scene_y < box_y + box_h
            if in_x and in_y:
              expect actual_pixel == box_color
              done = true
          else:
            expect seq[idx] == letter_j
            bit := get_j_pixel (4 + scene_x - j_x) (12 + scene_y - j_y) j_bitmap
            if bit:
              expect actual_pixel == j_color
              done = true

barcode_test:
  if not bitmap_primitives_present:
    return
  barcode := three_color.BarCodeEan13 "5017239191589" 10 10 Transform.identity
  canvas := three_color.Canvas 128 104  // Starts off white.
  barcode.write canvas

  expect (barcode.l_ 0) == 0x0d
  expect (barcode.g_ 0) == 0x27
  expect (barcode.r_ 0) == 0x72

  line := ""
  canvas.width_.repeat: | x |
    line += (canvas.get_pixel_ x 60) == 0 ? " " : "*"

  expect line == "                   * *   ** * **  **  *   *  *  ** **** *  * *** * * **  ** *** *  **  ** *  *** *  *   *** *  * *              "

  canvas.height_.repeat: | y |
    if y > 80:
      str := ""
      canvas.width_.repeat: | x |
        str += (canvas.get_pixel_ x y) == 0 ? " " : "*"
      print str

random_pixel_ version x y:
  hash1 := (x ^ y) + (y << 7)
  hash2 := (x + y) ^ ((x ^ y) >> 5) ^ ((x - y) << 3)
  return (pseudo_random hash1)

test_bounding_box:
  VERSIONS.repeat: | version |
    if skip_version version: continue.repeat
    WIDTH ::= version == TRUE_COLOR ? 48 : 128
    HEIGHT ::= version == TRUE_COLOR ? 48 : 128
    noisy_background := opaque_bitmap_texture_factory version 0 0 WIDTH HEIGHT (get_red version) (get_white version)
    white_background := null
    if version == THREE_COLOR:
      white_background = three_color.WHITE
    else if version == TWO_COLOR:
      white_background = two_color.WHITE
    else if version == FOUR_GRAY:
      white_background = four_gray.WHITE
    else:
      white_background = true_color.get_rgb 0xff 0xff 0xff
    sans10 := Font.get "sans10"
    WIDTH.repeat: | x | HEIGHT.repeat: | y |
      if random_pixel_ version x y:
        noisy_background.set_pixel x y  // Make pixel red (or black for two-color)

    100.repeat:
      type := random 0 5
      texture := null
      x := random 0 WIDTH
      y := random 0 HEIGHT
      w := random 0 32
      h := random 0 32
      color := random 0 [3, 2, 4, 0x1000000][version]
      orientation := random 0 4
      if type == 0:
        alignment := random 0 3
        text := ["ji", "AV", "VA", "AA", "To", "X", "x", "a"][random 0 8]
        texture = text_texture_factory version x y orientation alignment text sans10 color
        w = texture.display_w
        h = texture.display_h
        // Text is positioned by the bottom left corner, but the max extent is
        // determined by the top left corner, after rotation, so we read that
        // back.
        x = texture.display_x
        y = texture.display_y
      else if type == 1:
        code := "$(%06d (random 0 1000000))$(%07d (random 0 10000000))"
        texture = barcode_factory version code x y orientation
        w = texture.display_w
        h = texture.display_h
        x = texture.display_x
        y = texture.display_y
        color = -1
      else if type == 2:
        texture = filled_rectangle_factory version color x y w h
      else if type == 3:
        texture = bitmap_texture_factory version x y orientation w h color
        w.repeat: | i | h.repeat: | j |
          texture.set_pixel i j
        if w != 0 and h != 0 and version == THREE_COLOR:
          10.repeat:
            texture.clear_pixel (random 0 w) (random 0 h)
        w = texture.display_w
        h = texture.display_h
        x = texture.display_x
        y = texture.display_y
      else if type == 4:
        texture = histogram_factory version x y w h color orientation
        w = texture.display_w
        h = texture.display_h
        x = texture.display_x
        y = texture.display_y

      canvas_x_offset := (random 0 16) << 3
      canvas_y_offset := (random 0 16) << 3
      canvas := canvas_factory version WIDTH HEIGHT 0 0
      canvas.set_all_pixels white_background
      noisy_background.write canvas
      canvas.x_offset_ = canvas_x_offset
      canvas.y_offset_ = canvas_y_offset
      texture.write canvas

      // Sample some random points to see if they are OK.
      50.repeat:
        i := random 0 WIDTH
        j := random 0 HEIGHT

        scene_x := i + canvas_x_offset
        scene_y := j + canvas_y_offset
        noisy_pixel := (random_pixel_ version i j) ? (get_red version) : (get_white version)
        if scene_x < x or scene_x >= x+w or scene_y < y or scene_y >= y+h:
          // If we are outside the texture, then the canvas should be untouched.
          expect (canvas.get_pixel_ i j) == noisy_pixel
        else:
          // Inside the texture the pixels should either be the texture color or
          // the original pattern.
          if color == -1:
            // Barcodes are black and white and have a solid background.
            white := get_white version
            black := get_black version
            expect ((canvas.get_pixel_ i j) == black or (canvas.get_pixel_ i j) == white)
          else:
            // Other textures have a single color in this test.
            if (canvas.get_pixel_ i j) != color:
              expect (canvas.get_pixel_ i j) == noisy_pixel

      // Trace a line around the perimeter of the texture to see that the pixels
      // outside the box are untouched.
      w.repeat: | i |
        canvas_x := x + i - canvas_x_offset
        if 0 <= canvas_x < WIDTH:
          2.repeat: | one_or_zero |
            canvas_y := (y - 1) - canvas_y_offset + (one_or_zero * (h + 1))
            noisy_pixel := (random_pixel_ version canvas_x canvas_y) ? (get_red version) : (get_white version)
            if 0 <= canvas_y < HEIGHT:
              expect (canvas.get_pixel_ canvas_x canvas_y) == noisy_pixel

      h.repeat: | i |
        canvas_y := y + i - canvas_y_offset
        if 0 <= canvas_y < HEIGHT:
          2.repeat: | one_or_zero |
            canvas_x := (x - 1) - canvas_x_offset + (one_or_zero * (w + 1))
            noisy_pixel := (random_pixel_ version canvas_x canvas_y) ? (get_red version) : (get_white version)
            if 0 <= canvas_x < WIDTH:
              expect (canvas.get_pixel_ canvas_x canvas_y) == noisy_pixel<|MERGE_RESOLUTION|>--- conflicted
+++ resolved
@@ -154,11 +154,7 @@
   else if version == TWO_COLOR:
     result = two_color.Canvas w h
   else if version == FOUR_GRAY:
-<<<<<<< HEAD
     result = four_gray.Canvas w h
-=======
-    return two_bit.TwoBitCanvas_ w h x y
->>>>>>> 4dd9c64d
   else:
     result = true_color.Canvas w h
   result.x_offset_ = x
@@ -179,11 +175,7 @@
 
 test_simple_four_gray:
   // A little 8x8 canvas to draw on.
-<<<<<<< HEAD
   canvas := four_gray.Canvas 8 8
-=======
-  canvas := two_bit.TwoBitCanvas_ 8 8 0 0
->>>>>>> 4dd9c64d
 
   // Fill the canvas with light gray.
   canvas.set_all_pixels four_gray.LIGHT_GRAY
